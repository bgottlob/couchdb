--- conflicted
+++ resolved
@@ -204,7 +204,6 @@
     end.
 
 
-<<<<<<< HEAD
 filtered_view_cb({row, Row0}, Acc) ->
   Row1 = lists:map(fun({doc, null}) ->
         {doc, null};
@@ -217,7 +216,7 @@
     view_cb({row, Row1}, Acc);
 filtered_view_cb(Obj, Acc) ->
     view_cb(Obj, Acc).
-=======
+
 multi_query_view(Req, Db, DDoc, ViewName, Queries) ->
     Args0 = parse_params(Req, undefined),
     {ok, _, _, Args1} = couch_mrview_util:get_view(Db, DDoc, ViewName, Args0),
@@ -245,7 +244,6 @@
         true -> {ok, Resp2#vacc.resp};
         _ -> {ok, Resp2}
     end.
->>>>>>> c186e47b
 
 
 view_cb({meta, Meta}, #vacc{resp=undefined}=Acc) ->
