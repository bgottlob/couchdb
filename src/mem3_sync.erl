% Copyright 2010 Cloudant
%
% Licensed under the Apache License, Version 2.0 (the "License"); you may not
% use this file except in compliance with the License. You may obtain a copy of
% the License at
%
%   http://www.apache.org/licenses/LICENSE-2.0
%
% Unless required by applicable law or agreed to in writing, software
% distributed under the License is distributed on an "AS IS" BASIS, WITHOUT
% WARRANTIES OR CONDITIONS OF ANY KIND, either express or implied. See the
% License for the specific language governing permissions and limitations under
% the License.

-module(mem3_sync).
-behaviour(gen_server).
-export([init/1, handle_call/3, handle_cast/2, handle_info/2, terminate/2,
    code_change/3]).

-export([start_link/0, get_active/0, get_queue/0, push/1, push/2,
    remove_node/1, initial_sync/1]).

-import(queue, [in/2, out/1, to_list/1, join/2, from_list/1, is_empty/1]).

-include("mem3.hrl").
-include_lib("couch/include/couch_db.hrl").

-record(state, {
    active = [],
    count = 0,
    limit,
    dict = dict:new(),
    waiting = queue:new(),
    update_notifier
}).

-record(job, {name, node, count=nil, pid=nil}).

start_link() ->
    gen_server:start_link({local, ?MODULE}, ?MODULE, [], []).

get_active() ->
    gen_server:call(?MODULE, get_active).

get_queue() ->
    gen_server:call(?MODULE, get_queue).

push(#shard{name = Name}, Target) ->
    push(Name, Target);
push(Name, #shard{node=Node}) ->
    push(Name, Node);
push(Name, Node) ->
    push(#job{name = Name, node = Node}).

push(#job{node = Node} = Job) when Node =/= node() ->
    gen_server:cast(?MODULE, {push, Job});
push(_) ->
    ok.

remove_node(Node) ->
    gen_server:cast(?MODULE, {remove_node, Node}).

init([]) ->
    process_flag(trap_exit, true),
    Concurrency = couch_config:get("mem3", "sync_concurrency", "10"),
    gen_event:add_handler(mem3_events, mem3_sync_event, []),
    {ok, Pid} = start_update_notifier(),
    initial_sync(),
    {ok, #state{limit = list_to_integer(Concurrency), update_notifier=Pid}}.

handle_call({push, Job}, From, State) ->
<<<<<<< HEAD
    {noreply, handle_cast({push, Job#job{pid = From}}, State)};
=======
    handle_cast({push, Job#job{pid = From}}, State);
>>>>>>> 4704323a

handle_call(get_active, _From, State) ->
    {reply, State#state.active, State};

handle_call(get_queue, _From, State) ->
    {reply, to_list(State#state.waiting), State};

handle_call(get_backlog, _From, #state{active=A, waiting=WQ} = State) ->
    CA = lists:sum([C || #job{count=C} <- A, is_integer(C)]),
    CW = lists:sum([C || #job{count=C} <- to_list(WQ), is_integer(C)]),
    {reply, CA+CW, State}.

handle_cast({push, DbName, Node}, State) ->
    handle_cast({push, #job{name = DbName, node = Node}}, State);

handle_cast({push, Job}, #state{count=Count, limit=Limit} = State)
        when Count >= Limit ->
    {noreply, add_to_queue(State, Job)};

handle_cast({push, Job}, State) ->
    #state{active = L, count = C} = State,
    #job{name = DbName, node = Node} = Job,
    case is_running(DbName, Node, L) of
    true ->
        {noreply, add_to_queue(State, Job)};
    false ->
        Pid = start_push_replication(Job),
        {noreply, State#state{active=[Job#job{pid=Pid}|L], count=C+1}}
    end;

handle_cast({remove_node, Node}, #state{waiting = W0} = State) ->
    {Alive, Dead} = lists:partition(fun(#job{node=N}) -> N =/= Node end, to_list(W0)),
    Dict = remove_entries(State#state.dict, Dead),
    [exit(Pid, die_now) || #job{node=N, pid=Pid} <- State#state.active,
        N =:= Node],
    {noreply, State#state{dict = Dict, waiting = from_list(Alive)}};

handle_cast({remove_shard, Shard}, #state{waiting = W0} = State) ->
    {Alive, Dead} = lists:partition(fun(#job{name=S}) ->
                                        S =/= Shard end, to_list(W0)),
    Dict = remove_entries(State#state.dict, Dead),
    [exit(Pid, die_now) || #job{name=S, pid=Pid} <- State#state.active,
        S =:= Shard],
    {noreply, State#state{dict = Dict, waiting = from_list(Alive)}}.

handle_info({'EXIT', Pid, _}, #state{update_notifier=Pid} = State) ->
    {ok, NewPid} = start_update_notifier(),
    {noreply, State#state{update_notifier=NewPid}};

handle_info({'EXIT', Active, normal}, State) ->
    handle_replication_exit(State, Active);

handle_info({'EXIT', Active, die_now}, State) ->
    % we forced this one ourselves, do not retry
    handle_replication_exit(State, Active);

handle_info({'EXIT', Active, {{not_found, no_db_file}, _Stack}}, State) ->
    % target doesn't exist, do not retry
    handle_replication_exit(State, Active);

handle_info({'EXIT', Active, Reason}, State) ->
    NewState = case lists:keyfind(Active, #job.pid, State#state.active) of
        #job{name=OldDbName, node=OldNode} = Job ->
        twig:log(warn, "~s ~s ~s ~w", [?MODULE, OldDbName, OldNode, Reason]),
        case Reason of {pending_changes, Count} ->
            maybe_resubmit(State, Job#job{pid = nil, count = Count});
        _ ->
            try mem3:shards(mem3:dbname(Job#job.name)) of _ ->
                timer:apply_after(5000, ?MODULE, push, [Job#job{pid=nil}])
            catch error:database_does_not_exist ->
                % no need to retry
                ok
            end,
            State
        end;
    false -> State end,
    handle_replication_exit(NewState, Active);

handle_info(Msg, State) ->
    twig:log(notice, "unexpected msg at replication manager ~p", [Msg]),
    {noreply, State}.

terminate(_Reason, State) ->
    [exit(Pid, shutdown) || #job{pid=Pid} <- State#state.active],
    ok.

<<<<<<< HEAD
code_change(_, #state{waiting = WaitingList} = State, _) ->
=======
code_change(_, #state{waiting = WaitingList} = State, _) when is_list(WaitingList) ->
>>>>>>> 4704323a
    {ok, State#state{waiting = from_list(WaitingList)}};

code_change(_, State, _) ->
    {ok, State}.

<<<<<<< HEAD
=======
maybe_resubmit(State, #job{name=DbName, node=Node} = Job) ->
    case lists:member(DbName, local_dbs()) of
    true ->
        case find_next_node() of
        Node ->
            add_to_queue(State, Job);
        _ ->
            State % don't resubmit b/c we have a new replication target
        end;
    false ->
        add_to_queue(State, Job)
    end.

>>>>>>> 4704323a
handle_replication_exit(State, Pid) ->
    #state{active=Active, limit=Limit, dict=D, waiting=Waiting} = State,
    Active1 = lists:keydelete(Pid, #job.pid, Active),
    case is_empty(Waiting) of
    true ->
        {noreply, State#state{active=Active1, count=length(Active1)}};
    _ ->
        Count = length(Active1),
        NewState = if Count < Limit ->
            case next_replication(Active1, Waiting, queue:new()) of
            nil -> % all waiting replications are also active
                State#state{active = Active1, count = Count};
            {#job{name=DbName, node=Node} = Job, StillWaiting} ->
                NewPid = start_push_replication(Job),
                State#state{
                  active = [Job#job{pid = NewPid} | Active1],
                  count = Count+1,
                  dict = dict:erase({DbName,Node}, D),
                  waiting = StillWaiting
                 }
            end;
        true ->
            State#state{active = Active1, count=Count}
        end,
        {noreply, NewState}
    end.
<<<<<<< HEAD

start_push_replication(#job{name=Name, node=Node, pid=From}) ->
    if From =/= nil -> gen_server:reply(From, ok); true -> ok end,
    spawn_link(mem3_rep, go, [Name, Node]).

add_to_queue(State, #job{name=DbName, node=Node} = Job) ->
=======

start_push_replication(#job{name=Name, node=Node, pid=From}) ->
    if From =/= nil -> gen_server:reply(From, ok); true -> ok end,
    spawn_link(fun() ->
        case mem3_rep:go(Name, Node) of
            {ok, Pending} when Pending > 0 ->
                exit({pending_changes, Pending});
            _ ->
                ok
        end
    end).

add_to_queue(State, #job{name=DbName, node=Node, pid=From} = Job) ->
>>>>>>> 4704323a
    #state{dict=D, waiting=WQ} = State,
    case dict:is_key({DbName, Node}, D) of
    true ->
        if From =/= nil -> gen_server:reply(From, ok); true -> ok end,
        State;
    false ->
        twig:log(debug, "adding ~s -> ~p to mem3_sync queue", [DbName, Node]),
        State#state{
            dict = dict:store({DbName,Node}, ok, D),
            waiting = in(Job, WQ)
        }
    end.

sync_nodes_and_dbs() ->
<<<<<<< HEAD
    Db1 = couch_config:get("mem3", "node_db", "nodes"),
    Db2 = couch_config:get("mem3", "shard_db", "dbs"),
    Db3 = couch_config:get("couch_httpd_auth", "authentication_db", "_users"),
    Node = find_next_node(),
    [push(?l2b(Db), Node) || Db <- [Db1, Db2, Db3]].

initial_sync() ->
    [net_kernel:connect_node(Node) || Node <- mem3:nodes()],
    initial_sync(nodes()).
=======
    Node = find_next_node(),
    [push(Db, Node) || Db <- local_dbs()].

initial_sync() ->
    [net_kernel:connect_node(Node) || Node <- mem3:nodes()],
    mem3_sync_nodes:add(nodes()).
>>>>>>> 4704323a

initial_sync(Live) ->
    sync_nodes_and_dbs(),
    Acc = {node(), Live, []},
    {_, _, Shards} = mem3_shards:fold(fun initial_sync_fold/2, Acc),
    submit_replication_tasks(node(), Live, Shards).

initial_sync_fold(#shard{dbname = Db} = Shard, {LocalNode, Live, AccShards}) ->
    case AccShards of
    [#shard{dbname = AccDb} | _] when Db =/= AccDb ->
        submit_replication_tasks(LocalNode, Live, AccShards),
        {LocalNode, Live, [Shard]};
    _ ->
        {LocalNode, Live, [Shard|AccShards]}
    end.

submit_replication_tasks(LocalNode, Live, Shards) ->
    SplitFun = fun(#shard{node = Node}) -> Node =:= LocalNode end,
    {Local, Remote} = lists:partition(SplitFun, Shards),
    lists:foreach(fun(#shard{name = ShardName}) ->
        [sync_push(ShardName, N) || #shard{node=N, name=Name} <- Remote,
            Name =:= ShardName, lists:member(N, Live)]
    end, Local).

sync_push(ShardName, N) ->
    gen_server:call(mem3_sync, {push, #job{name=ShardName, node=N}}, infinity).

start_update_notifier() ->
    Db1 = nodes_db(),
    Db2 = shards_db(),
    Db3 = users_db(),
    couch_db_update_notifier:start_link(fun
    ({updated, Db}) when Db == Db1 ->
        Nodes = mem3:nodes(),
        Live = nodes(),
        [?MODULE:push(Db1, N) || N <- Nodes, lists:member(N, Live)];
    ({updated, Db}) when Db == Db2; Db == Db3 ->
        ?MODULE:push(Db, find_next_node());
    ({updated, <<"shards/", _/binary>> = ShardName}) ->
        % TODO deal with split/merged partitions by comparing keyranges
        try mem3:shards(mem3:dbname(ShardName)) of
        Shards ->
            Targets = [S || #shard{node=N, name=Name} = S <- Shards,
                N =/= node(), Name =:= ShardName],
            Live = nodes(),
            [?MODULE:push(ShardName,N) || #shard{node=N} <- Targets,
                lists:member(N, Live)]
        catch error:database_does_not_exist ->
            ok
        end;
    ({deleted, <<"shards/", _:18/binary, _/binary>> = ShardName}) ->
        gen_server:cast(?MODULE, {remove_shard, ShardName});
    (_) -> ok end).

find_next_node() ->
    LiveNodes = [node()|nodes()],
    AllNodes0 = lists:sort(mem3:nodes()),
    AllNodes1 = [X || X <- AllNodes0, lists:member(X, LiveNodes)],
    AllNodes = AllNodes1 ++ [hd(AllNodes1)],
    [_Self, Next| _] = lists:dropwhile(fun(N) -> N =/= node() end, AllNodes),
    Next.

%% @doc Finds the next {DbName,Node} pair in the list of waiting replications
%% which does not correspond to an already running replication
-spec next_replication([#job{}], [#job{}], [#job{}]) -> {#job{}, [#job{}]} | nil.
next_replication(Active, Waiting, WaitingAndRunning) ->
    case is_empty(Waiting) of
    true ->
        nil;
    false ->
        {{value, #job{name=S, node=N} = Job}, RemQ} = out(Waiting),
        case is_running(S,N,Active) of
        true ->
            next_replication(Active, RemQ, in(Job, WaitingAndRunning));
        false ->
<<<<<<< HEAD
            {Job, join(Waiting, WaitingAndRunning)}
=======
            {Job, join(RemQ, WaitingAndRunning)}
>>>>>>> 4704323a
        end
    end.

is_running(DbName, Node, ActiveList) ->
    [] =/= [true || #job{name=S, node=N} <- ActiveList, S=:=DbName, N=:=Node].

remove_entries(Dict, Entries) ->
    lists:foldl(fun(Entry, D) -> dict:erase(Entry, D) end, Dict, Entries).

local_dbs() ->
    [nodes_db(), shards_db(), users_db()].

nodes_db() ->
    ?l2b(couch_config:get("mem3", "node_db", "nodes")).

shards_db() ->
    ?l2b(couch_config:get("mem3", "shard_db", "dbs")).

users_db() ->
    ?l2b(couch_config:get("couch_httpd_auth", "authentication_db", "_users")).<|MERGE_RESOLUTION|>--- conflicted
+++ resolved
@@ -69,11 +69,7 @@
     {ok, #state{limit = list_to_integer(Concurrency), update_notifier=Pid}}.
 
 handle_call({push, Job}, From, State) ->
-<<<<<<< HEAD
-    {noreply, handle_cast({push, Job#job{pid = From}}, State)};
-=======
     handle_cast({push, Job#job{pid = From}}, State);
->>>>>>> 4704323a
 
 handle_call(get_active, _From, State) ->
     {reply, State#state.active, State};
@@ -160,18 +156,12 @@
     [exit(Pid, shutdown) || #job{pid=Pid} <- State#state.active],
     ok.
 
-<<<<<<< HEAD
-code_change(_, #state{waiting = WaitingList} = State, _) ->
-=======
 code_change(_, #state{waiting = WaitingList} = State, _) when is_list(WaitingList) ->
->>>>>>> 4704323a
     {ok, State#state{waiting = from_list(WaitingList)}};
 
 code_change(_, State, _) ->
     {ok, State}.
 
-<<<<<<< HEAD
-=======
 maybe_resubmit(State, #job{name=DbName, node=Node} = Job) ->
     case lists:member(DbName, local_dbs()) of
     true ->
@@ -185,7 +175,6 @@
         add_to_queue(State, Job)
     end.
 
->>>>>>> 4704323a
 handle_replication_exit(State, Pid) ->
     #state{active=Active, limit=Limit, dict=D, waiting=Waiting} = State,
     Active1 = lists:keydelete(Pid, #job.pid, Active),
@@ -212,14 +201,6 @@
         end,
         {noreply, NewState}
     end.
-<<<<<<< HEAD
-
-start_push_replication(#job{name=Name, node=Node, pid=From}) ->
-    if From =/= nil -> gen_server:reply(From, ok); true -> ok end,
-    spawn_link(mem3_rep, go, [Name, Node]).
-
-add_to_queue(State, #job{name=DbName, node=Node} = Job) ->
-=======
 
 start_push_replication(#job{name=Name, node=Node, pid=From}) ->
     if From =/= nil -> gen_server:reply(From, ok); true -> ok end,
@@ -233,7 +214,6 @@
     end).
 
 add_to_queue(State, #job{name=DbName, node=Node, pid=From} = Job) ->
->>>>>>> 4704323a
     #state{dict=D, waiting=WQ} = State,
     case dict:is_key({DbName, Node}, D) of
     true ->
@@ -248,24 +228,12 @@
     end.
 
 sync_nodes_and_dbs() ->
-<<<<<<< HEAD
-    Db1 = couch_config:get("mem3", "node_db", "nodes"),
-    Db2 = couch_config:get("mem3", "shard_db", "dbs"),
-    Db3 = couch_config:get("couch_httpd_auth", "authentication_db", "_users"),
-    Node = find_next_node(),
-    [push(?l2b(Db), Node) || Db <- [Db1, Db2, Db3]].
-
-initial_sync() ->
-    [net_kernel:connect_node(Node) || Node <- mem3:nodes()],
-    initial_sync(nodes()).
-=======
     Node = find_next_node(),
     [push(Db, Node) || Db <- local_dbs()].
 
 initial_sync() ->
     [net_kernel:connect_node(Node) || Node <- mem3:nodes()],
     mem3_sync_nodes:add(nodes()).
->>>>>>> 4704323a
 
 initial_sync(Live) ->
     sync_nodes_and_dbs(),
@@ -341,11 +309,7 @@
         true ->
             next_replication(Active, RemQ, in(Job, WaitingAndRunning));
         false ->
-<<<<<<< HEAD
-            {Job, join(Waiting, WaitingAndRunning)}
-=======
             {Job, join(RemQ, WaitingAndRunning)}
->>>>>>> 4704323a
         end
     end.
 
